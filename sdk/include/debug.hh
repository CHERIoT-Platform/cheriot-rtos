--- conflicted
+++ resolved
@@ -422,12 +422,8 @@
 {
 	__always_inline static DebugFormatArgument construct(T value)
 	{
-<<<<<<< HEAD
-		return {reinterpret_cast<uintptr_t>(value),
-=======
 		return {reinterpret_cast<uintptr_t>(
 		          reinterpret_cast<const volatile void *>(value)),
->>>>>>> 173a9ec4
 		        DebugFormatArgumentKind::DebugFormatArgumentPointer};
 	}
 };
